#
# SignService configuration
#

server:
  port: 8443
  servlet:
    context-path: /
  ssl:
    enabled: true
    key-store: classpath:localhost.jks
    key-store-type: JKS
    key-alias: localhost
    key-store-password: secret
    key-password: secret    
<<<<<<< HEAD
    
#spring:
#  devtools:
#    restart:
#      enabled: false
    
=======
        
>>>>>>> 0ef83b40
#
# Management
#
management:
  server:
    port: 8081
  auditevents:
    enabled: true
  endpoint:
    auditevents:
      enabled: true
  endpoints:
    web:
      exposure:
        include: health,info,auditevents

signservice:
  domain: localhost
  base-url: https://${signservice.domain}:${server.port}
  system-audit:
    actuator:
      name: "SignService System Audit Logger"
      principal: "SignService"
  default-sign-service-id: https://sandbox.swedenconnect.se/signservice
  default-credential:
    name: SignService
    resource: classpath:signservice.jks
    alias: signservice
    type: JKS
    password: secret
    key-password: secret  
  default-handler-config:
    protocol:
      dss:
        name: "DssProtocolHandler"
        include-assertion: true
        include-request-message: true
    sign:
      default-handler:
        tbs-processors:
        - type: xml
          strict-processing: false
          include-issuer-serial: true
        - type: pdf
    cert:
      cmc:
        rsa-provider:
          key-size: 4096
#          stack-size: 10
        ec-provider:
          curve-name: P-256        
        cmc-client-credential-props:
          resource: classpath:sandbox/cmc-client.jks
          alias: cmc
          password: secret
          key-password: secret
          type: JKS        
        cmc-request-url: https://sandbox.swedenconnect.se/sigca/cmc/ca01
        cmc-responder-certificate: classpath:sandbox/cmc-responder.crt
        ca-certificate-type: PKC
        remote-ca-info:
          ca-certificate-chain:
          - classpath:sandbox/sandbox-ca.crt
          - classpath:sandbox/sandbox-root-ca.crt
          ca-algorithm: http://www.w3.org/2001/04/xmldsig-more#ecdsa-sha256
          crl-dp-urls:
          - https://sandbox.swedenconnect.se/sigca/crl/ca01.crl
          ocsp-responser-url: https://sandbox.swedenconnect.se/sigca/ocsp/ca01
        cmc-signing-algorithm: http://www.w3.org/2001/04/xmldsig-more#rsa-sha256         
        default-value-policy-checker:
          default-reply: false
          rules:
          - attribute-type: rdn
            ref: "2.5.4.6"
            allowed-values:
            - SE
    authn:
      saml:
        saml-type: sweden-connect
        sp-paths:
          base-url: ${signservice.base-url}
        metadata-providers:
        - url: https://eid.svelegtest.se/metadata/mdx/role/idp.xml
          backup-file: ${SIGNSERVICE_HOME}/sandbox-metadata.xml
          validation-certificate: classpath:sandbox/sandbox-metadata.crt
        signature-credential-props:
          name: SignService SAML Signing
          resource: classpath:sandbox/saml-sp.jks
          alias: sign
          type: JKS
          password: secret
          key-password: secret
        decryption-credential-props:
          name: SignService SAML Decryption
          resource: classpath:sandbox/saml-sp.jks
          alias: encrypt
          type: JKS
          password: secret
          key-password: secret          
        sign-authn-requests: true
        require-encrypted-assertions: true
        response-validation:
          strict-validation: false
          require-signed-assertions: true
          allowed-clock-skew: PT60S
        metadata:
          entity-categories:
          - http://id.elegnamnden.se/st/1.0/sigservice
          - http://id.elegnamnden.se/ec/1.0/loa3-pnr
          - http://id.swedenconnect.se/ec/sc/uncertified-loa3-pnr
          - http://id.elegnamnden.se/ec/1.0/eidas-naturalperson
          - http://id.elegnamnden.se/st/1.0/public-sector-sp
          - http://id.swedenconnect.se/contract/sc/sweden-connect
          - http://id.swedenconnect.se/contract/sc/eid-choice-2017
          - http://id.swedenconnect.se/general-ec/1.0/secure-authenticator-binding
          - http://id.swedenconnect.se/general-ec/1.0/accepts-coordination-number
          authn-requests-signed: true
          want-assertions-signed: true
          requested-attributes:
          - name: urn:oid:1.2.752.29.4.13
            required: false
          - name: urn:oid:1.2.752.201.3.4
            required: false
          service-names:
          - "sv-SignService Demo"
          - "en-SignService Demo"            
          ui-info:
            display-names:
            - "sv-Sweden Connect Demo SignService"
            - "en-Sweden Connect Demo SignService"
            descriptions:
            - "sv-Sweden Connect Underskriftstjänst för test och demonstration"
            - "en-Sweden Connect SignService for test and demonstration"
            logos:
            - path: /images/logo.svg
              height: 56 
              width: 280
            - path: /images/logo-notext.svg
              height: 256
              width: 256 
          organization:
            names:
            - "sv-Sweden Connect"
            - "en-Sweden Connect"
            display-names:
            - "sv-Sweden Connect"
            - "en-Sweden Connect"
            urls:
            - "en-https://www.swedenconnect.se"
          contact-persons:
            support:
              company: "Sweden Connect"
              email-address: operations@swedenconnect.se
            technical:
              company: "Sweden Connect"
              email-address: operations@swedenconnect.se
  engines:  
  - name: "localhost"
    sign-service-id: https://localhost.swedenconnect.se/signservice
    processing-paths:
    - /sign/localhost/eid2cssp
    client:
      client-id: https://eid2cssp.3xasecurity.com/sign
      trusted-certificates:
      - classpath:clients/eid2cssp.3xasecurity.com.crt
    protocol:
      dss:        
        include-request-message: false
        default-config-ref: protocol.dss
    authn:
      saml:
        default-config-ref: authn.saml
<<<<<<< HEAD
=======
        saml-type: sweden-connect
>>>>>>> 0ef83b40
        entity-id: https://localhost.swedenconnect.se/eid2cssp        
        sp-paths:
          metadata-publishing-path: /sign/localhost/eid2cssp/saml/metadata
          assertion-consumer-path: /sign/localhost/eid2cssp/saml/sso
<<<<<<< HEAD
=======
        preferred-binding: post
>>>>>>> 0ef83b40
        metadata:
          ui-info:
            display-names:
            - "en-Sweden Connect Localhost Signature Service Test"
            - "sv-Sweden Connect test för underskriftstjänster (localhost)"
            descriptions:
            - "en-Sweden Connect test application for signature services running on localhost"
            - "sv-Sweden Connect testapplikation för underskriftstjänster (localhost)"
    sign:
      default-handler:
        default-config-ref: sign.default-handler
    cert:
      cmc:
        default-config-ref: cert.cmc
    audit:
      file:
        name: "Sandbox2 Audit Logger"
        file-name: ${SIGNSERVICE_HOME}/localhost/audit.log
  - name: "Sandbox SignService Test Application"
    processing-paths:
    - /sign/sandbox/eid2cssp        
    client:      
      client-id: https://eid2cssp.3xasecurity.com/sign
      trusted-certificates:
      - classpath:clients/eid2cssp.3xasecurity.com.crt
    protocol:
      dss:        
        include-request-message: false
        default-config-ref: protocol.dss
    authn:
      saml:
        default-config-ref: authn.saml
        entity-id: https://sandbox.swedenconnect.se/eid2cssp        
        sp-paths:
          metadata-publishing-path: /sign/sandbox/eid2cssp/saml/metadata
          assertion-consumer-path: /sign/sandbox/eid2cssp/saml/sso
        metadata:
          ui-info:
            display-names:
            - "en-Sweden Connect Signature Service Test"
            - "sv-Sweden Connect test för underskriftstjänster"
            descriptions:
            - "en-Sweden Connect test application for signature services"
            - "sv-Sweden Connect testapplikation för underskriftstjänster"
    sign:
      default-handler:
        default-config-ref: sign.default-handler
    cert:
      cmc:
        default-config-ref: cert.cmc        
    audit:
      log-system:
        name: "Sandbox SignService Test Application Audit Logger"
        logger-name: SANDBOX_TEST_APP
        
  - name: "Sandbox2"
    processing-paths:
    - /sign/sandbox2
    client:
      client-id: https://eid2cssp.3xasecurity.com/sign2
      trusted-certificates:
      - classpath:clients/eid2cssp.3xasecurity.com.crt
    protocol:
      dss:
        include-request-message: false
        default-config-ref: protocol.dss
    authn:
      mock:
        active: true
    sign:
      external:
        bean-name: signservice.DefaultSignatureHandler
    cert:
      built-in-ca:
        base-url: ${signservice.base-url}
        ca-credential-props:
          resource: classpath:ca/test-ca.jks
          alias: test-ca
          type: JKS
          password: secret
          key-password: secret
        ca-signing-algorithm: http://www.w3.org/2001/04/xmldsig-more#ecdsa-sha256
        ca-certificate-type: PKC
        crl-dp-path: /sign/sandbox2/ca/testca.crl
        crl-file-location: ${SIGNSERVICE_HOME}/sandbox2/testca.crl        
        rsa-provider:
          key-size: 4096
        ec-provider:
          curve-name: P-256                
        default-value-policy-checker:
          default-reply: false
          rules:
          - attribute-type: rdn
            ref: "2.5.4.6"
            allowed-values:
            - SE
    audit:
      file:
        name: "Sandbox2 Audit Logger"
        file-name: ${SIGNSERVICE_HOME}/sandbox2/audit.log

#
# Logging
#
logging:
  level:
    se:
      swedenconnect:
        security: DEBUG
        signservice: DEBUG
#  file:
#    path: app/target/logs


#logging.level.org.springframework.web.filter.CommonsRequestLoggingFilter=DEBUG<|MERGE_RESOLUTION|>--- conflicted
+++ resolved
@@ -12,17 +12,8 @@
     key-store-type: JKS
     key-alias: localhost
     key-store-password: secret
-    key-password: secret    
-<<<<<<< HEAD
-    
-#spring:
-#  devtools:
-#    restart:
-#      enabled: false
-    
-=======
-        
->>>>>>> 0ef83b40
+    key-password: secret
+
 #
 # Management
 #
@@ -53,7 +44,7 @@
     alias: signservice
     type: JKS
     password: secret
-    key-password: secret  
+    key-password: secret
   default-handler-config:
     protocol:
       dss:
@@ -73,13 +64,13 @@
           key-size: 4096
 #          stack-size: 10
         ec-provider:
-          curve-name: P-256        
+          curve-name: P-256
         cmc-client-credential-props:
           resource: classpath:sandbox/cmc-client.jks
           alias: cmc
           password: secret
           key-password: secret
-          type: JKS        
+          type: JKS
         cmc-request-url: https://sandbox.swedenconnect.se/sigca/cmc/ca01
         cmc-responder-certificate: classpath:sandbox/cmc-responder.crt
         ca-certificate-type: PKC
@@ -91,7 +82,7 @@
           crl-dp-urls:
           - https://sandbox.swedenconnect.se/sigca/crl/ca01.crl
           ocsp-responser-url: https://sandbox.swedenconnect.se/sigca/ocsp/ca01
-        cmc-signing-algorithm: http://www.w3.org/2001/04/xmldsig-more#rsa-sha256         
+        cmc-signing-algorithm: http://www.w3.org/2001/04/xmldsig-more#rsa-sha256
         default-value-policy-checker:
           default-reply: false
           rules:
@@ -121,7 +112,7 @@
           alias: encrypt
           type: JKS
           password: secret
-          key-password: secret          
+          key-password: secret
         sign-authn-requests: true
         require-encrypted-assertions: true
         response-validation:
@@ -148,7 +139,7 @@
             required: false
           service-names:
           - "sv-SignService Demo"
-          - "en-SignService Demo"            
+          - "en-SignService Demo"
           ui-info:
             display-names:
             - "sv-Sweden Connect Demo SignService"
@@ -158,11 +149,11 @@
             - "en-Sweden Connect SignService for test and demonstration"
             logos:
             - path: /images/logo.svg
-              height: 56 
+              height: 56
               width: 280
             - path: /images/logo-notext.svg
               height: 256
-              width: 256 
+              width: 256
           organization:
             names:
             - "sv-Sweden Connect"
@@ -179,7 +170,7 @@
             technical:
               company: "Sweden Connect"
               email-address: operations@swedenconnect.se
-  engines:  
+  engines:
   - name: "localhost"
     sign-service-id: https://localhost.swedenconnect.se/signservice
     processing-paths:
@@ -189,24 +180,16 @@
       trusted-certificates:
       - classpath:clients/eid2cssp.3xasecurity.com.crt
     protocol:
-      dss:        
+      dss:
         include-request-message: false
         default-config-ref: protocol.dss
     authn:
       saml:
         default-config-ref: authn.saml
-<<<<<<< HEAD
-=======
-        saml-type: sweden-connect
->>>>>>> 0ef83b40
-        entity-id: https://localhost.swedenconnect.se/eid2cssp        
+        entity-id: https://localhost.swedenconnect.se/eid2cssp
         sp-paths:
           metadata-publishing-path: /sign/localhost/eid2cssp/saml/metadata
           assertion-consumer-path: /sign/localhost/eid2cssp/saml/sso
-<<<<<<< HEAD
-=======
-        preferred-binding: post
->>>>>>> 0ef83b40
         metadata:
           ui-info:
             display-names:
@@ -227,19 +210,19 @@
         file-name: ${SIGNSERVICE_HOME}/localhost/audit.log
   - name: "Sandbox SignService Test Application"
     processing-paths:
-    - /sign/sandbox/eid2cssp        
-    client:      
+    - /sign/sandbox/eid2cssp
+    client:
       client-id: https://eid2cssp.3xasecurity.com/sign
       trusted-certificates:
       - classpath:clients/eid2cssp.3xasecurity.com.crt
     protocol:
-      dss:        
+      dss:
         include-request-message: false
         default-config-ref: protocol.dss
     authn:
       saml:
         default-config-ref: authn.saml
-        entity-id: https://sandbox.swedenconnect.se/eid2cssp        
+        entity-id: https://sandbox.swedenconnect.se/eid2cssp
         sp-paths:
           metadata-publishing-path: /sign/sandbox/eid2cssp/saml/metadata
           assertion-consumer-path: /sign/sandbox/eid2cssp/saml/sso
@@ -256,12 +239,12 @@
         default-config-ref: sign.default-handler
     cert:
       cmc:
-        default-config-ref: cert.cmc        
+        default-config-ref: cert.cmc
     audit:
       log-system:
         name: "Sandbox SignService Test Application Audit Logger"
         logger-name: SANDBOX_TEST_APP
-        
+
   - name: "Sandbox2"
     processing-paths:
     - /sign/sandbox2
@@ -291,11 +274,11 @@
         ca-signing-algorithm: http://www.w3.org/2001/04/xmldsig-more#ecdsa-sha256
         ca-certificate-type: PKC
         crl-dp-path: /sign/sandbox2/ca/testca.crl
-        crl-file-location: ${SIGNSERVICE_HOME}/sandbox2/testca.crl        
+        crl-file-location: ${SIGNSERVICE_HOME}/sandbox2/testca.crl
         rsa-provider:
           key-size: 4096
         ec-provider:
-          curve-name: P-256                
+          curve-name: P-256
         default-value-policy-checker:
           default-reply: false
           rules:
