--- conflicted
+++ resolved
@@ -6,11 +6,7 @@
   <groupId>se.swedenconnect.signservice</groupId>
   <artifactId>signservice-application-bom</artifactId>
   <packaging>pom</packaging>
-<<<<<<< HEAD
-  <version>1.1.0</version>
-=======
   <version>1.1.1</version>
->>>>>>> a7414208
 
   <name>Sweden Connect :: SignService :: Application BOM</name>
   <description>BOM for SignService Applications</description>
@@ -119,141 +115,85 @@
       <dependency>
         <groupId>se.swedenconnect.signservice</groupId>
         <artifactId>signservice-core</artifactId>
-<<<<<<< HEAD
-        <version>1.1.0</version>
-=======
-        <version>1.1.1</version>
->>>>>>> a7414208
+        <version>1.1.1</version>
       </dependency>
       
       <dependency>
         <groupId>se.swedenconnect.signservice</groupId>
         <artifactId>signservice-engine</artifactId>
-<<<<<<< HEAD
-        <version>1.1.0</version>
-=======
-        <version>1.1.1</version>
->>>>>>> a7414208
+        <version>1.1.1</version>
       </dependency>
       
       <dependency>
         <groupId>se.swedenconnect.signservice</groupId>
         <artifactId>signservice-protocol-dssext11</artifactId>
-<<<<<<< HEAD
-        <version>1.1.0</version>
-=======
-        <version>1.1.1</version>
->>>>>>> a7414208
+        <version>1.1.1</version>
       </dependency>
       
       <dependency>
         <groupId>se.swedenconnect.signservice</groupId>
         <artifactId>signservice-authn-base</artifactId>
-<<<<<<< HEAD
-        <version>1.1.0</version>
-=======
-        <version>1.1.1</version>
->>>>>>> a7414208
+        <version>1.1.1</version>
       </dependency>
       
       <dependency>
         <groupId>se.swedenconnect.signservice</groupId>
         <artifactId>signservice-authn-saml</artifactId>
-<<<<<<< HEAD
-        <version>1.1.0</version>
-=======
-        <version>1.1.1</version>
->>>>>>> a7414208
+        <version>1.1.1</version>
       </dependency>    
       
       <dependency>
         <groupId>se.swedenconnect.signservice</groupId>
         <artifactId>signservice-audit-base</artifactId>
-<<<<<<< HEAD
-        <version>1.1.0</version>
-=======
-        <version>1.1.1</version>
->>>>>>> a7414208
+        <version>1.1.1</version>
       </dependency>
   
       <dependency>
         <groupId>se.swedenconnect.signservice</groupId>
         <artifactId>signservice-audit-actuator</artifactId>
-<<<<<<< HEAD
-        <version>1.1.0</version>
-=======
-        <version>1.1.1</version>
->>>>>>> a7414208
+        <version>1.1.1</version>
       </dependency>
       
       <dependency>
         <groupId>se.swedenconnect.signservice</groupId>
         <artifactId>signservice-signhandler</artifactId>
-<<<<<<< HEAD
-        <version>1.1.0</version>
-=======
-        <version>1.1.1</version>
->>>>>>> a7414208
+        <version>1.1.1</version>
       </dependency>
   
       <dependency>
         <groupId>se.swedenconnect.signservice</groupId>
         <artifactId>signservice-keycert-base</artifactId>
-<<<<<<< HEAD
-        <version>1.1.0</version>
-=======
-        <version>1.1.1</version>
->>>>>>> a7414208
+        <version>1.1.1</version>
       </dependency>  
   
       <dependency>
         <groupId>se.swedenconnect.signservice</groupId>
         <artifactId>signservice-keycert-simple</artifactId>
-<<<<<<< HEAD
-        <version>1.1.0</version>
-=======
-        <version>1.1.1</version>
->>>>>>> a7414208
+        <version>1.1.1</version>
       </dependency>
   
       <dependency>
         <groupId>se.swedenconnect.signservice</groupId>
         <artifactId>signservice-keycert-cmc</artifactId>
-<<<<<<< HEAD
-        <version>1.1.0</version>
-=======
-        <version>1.1.1</version>
->>>>>>> a7414208
+        <version>1.1.1</version>
       </dependency>
       
       <dependency>
         <groupId>se.swedenconnect.signservice</groupId>
         <artifactId>signservice-config</artifactId>
-<<<<<<< HEAD
-        <version>1.1.0</version>
-=======
-        <version>1.1.1</version>
->>>>>>> a7414208
+        <version>1.1.1</version>
       </dependency>
       
       <dependency>
         <groupId>se.swedenconnect.signservice</groupId>
         <artifactId>signservice-config-spring</artifactId>
-<<<<<<< HEAD
-        <version>1.1.0</version>
-=======
-        <version>1.1.1</version>
->>>>>>> a7414208
+        <version>1.1.1</version>
       </dependency>      
       
       <dependency>
         <groupId>se.swedenconnect.signservice</groupId>
         <artifactId>signservice-spring-boot-starter</artifactId>
-<<<<<<< HEAD
-        <version>1.1.0</version>
-=======
-        <version>1.1.1</version>
->>>>>>> a7414208
+        <version>1.1.1</version>
       </dependency>
       
     </dependencies>
