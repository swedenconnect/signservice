<project xmlns="http://maven.apache.org/POM/4.0.0" xmlns:xsi="http://www.w3.org/2001/XMLSchema-instance"
  xsi:schemaLocation="http://maven.apache.org/POM/4.0.0 http://maven.apache.org/maven-v4_0_0.xsd">

  <modelVersion>4.0.0</modelVersion>

  <artifactId>signservice-protocol-dssext11</artifactId>
  <packaging>jar</packaging>

  <parent>
    <groupId>se.swedenconnect.signservice</groupId>
    <artifactId>signservice-protocol-parent</artifactId>
<<<<<<< HEAD
    <version>1.1.0</version>
=======
    <version>1.1.1</version>
>>>>>>> a7414208
  </parent>

  <name>Sweden Connect :: SignService :: Protocol :: DSS Extensions 1.1</name>
  <description>SignService Protocol DSS Extensions 1.1</description>
  <url>https://docs.swedenconnect.se/signservice</url>

  <licenses>
    <license>
      <name>The Apache Software License, Version 2.0</name>
      <url>http://www.apache.org/licenses/LICENSE-2.0.txt</url>
      <distribution>repo</distribution>
    </license>
  </licenses>

  <scm>
    <connection>scm:git:https://github.com/swedenconnect/signservice.git</connection>
    <developerConnection>scm:git:https://github.com/swedenconnect/signservice.git</developerConnection>
    <url>https://github.com/idsec/signservice/tree/master</url>
  </scm>

  <organization>
    <name>Sweden Connect</name>
    <url>https://www.swedenconnect.se</url>
  </organization>

  <developers>
    <developer>
      <name>Martin Lindström</name>
      <email>martin@idsec.se</email>
      <organization>IDsec Solutions AB</organization>
      <organizationUrl>https://www.idsec.se</organizationUrl>
    </developer>

    <developer>
      <name>Stefan Santesson</name>
      <email>stefan@idsec.se</email>
      <organization>IDsec Solutions AB</organization>
      <organizationUrl>https://www.idsec.se</organizationUrl>
    </developer>

    <developer>
      <name>Magnus Hoflin</name>
      <email>magnus.hoflin@digg.se</email>
      <organization>DIGG</organization>
      <organizationUrl>https://www.digg.se</organizationUrl>
    </developer>

    <developer>
      <name>Henric Norlander</name>
      <email>extern.henric.norlander@digg.se</email>
      <organization>DIGG</organization>
      <organizationUrl>https://www.digg.se</organizationUrl>
    </developer>

  </developers>

  <properties>
  </properties>

  <dependencies>

    <!-- SignService commons -->
    <dependency>
      <groupId>se.idsec.signservice.commons</groupId>
      <artifactId>signservice-commons</artifactId>
    </dependency>

    <dependency>
      <groupId>se.idsec.signservice.commons</groupId>
      <artifactId>signservice-xml-commons</artifactId>
    </dependency>

    <!-- JAXB -->
    <dependency>
      <groupId>se.swedenconnect.schemas</groupId>
      <artifactId>swedenconnect-jaxb</artifactId>
    </dependency>
    
    <dependency>
      <groupId>jakarta.xml.bind</groupId>
      <artifactId>jakarta.xml.bind-api</artifactId>
    </dependency>      
          
    <dependency>
      <groupId>org.glassfish.jaxb</groupId>
      <artifactId>jaxb-runtime</artifactId>
      <scope>provided</scope>
    </dependency>
    
    <dependency>
      <groupId>jakarta.activation</groupId>
      <artifactId>jakarta.activation-api</artifactId>
    </dependency>
    
    <!-- Test -->
    <dependency>
      <groupId>org.slf4j</groupId>
      <artifactId>slf4j-simple</artifactId>
      <scope>test</scope>
    </dependency>

  </dependencies>

  <build>

    <plugins>

      <plugin>
        <groupId>org.apache.maven.plugins</groupId>
        <artifactId>maven-javadoc-plugin</artifactId>
        <configuration>
          <doctitle>SignService Protocol DSS Extensions 1.1 - ${project.version}</doctitle>
          <windowtitle>SignService Protocol DSS Extensions 1.1 - ${project.version}</windowtitle>
        </configuration>
      </plugin>

    </plugins>

  </build>


</project><|MERGE_RESOLUTION|>--- conflicted
+++ resolved
@@ -9,11 +9,7 @@
   <parent>
     <groupId>se.swedenconnect.signservice</groupId>
     <artifactId>signservice-protocol-parent</artifactId>
-<<<<<<< HEAD
-    <version>1.1.0</version>
-=======
     <version>1.1.1</version>
->>>>>>> a7414208
   </parent>
 
   <name>Sweden Connect :: SignService :: Protocol :: DSS Extensions 1.1</name>
