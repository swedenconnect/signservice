<project xmlns:xsi="http://www.w3.org/2001/XMLSchema-instance" xmlns="http://maven.apache.org/POM/4.0.0"
         xsi:schemaLocation="http://maven.apache.org/POM/4.0.0 http://maven.apache.org/maven-v4_0_0.xsd">

  <modelVersion>4.0.0</modelVersion>

  <groupId>se.swedenconnect.signservice.demo</groupId>
  <artifactId>signservice-demo-parent</artifactId>
<<<<<<< HEAD
  <version>1.1.0</version>
=======
  <version>1.1.1</version>
>>>>>>> a7414208
  <packaging>pom</packaging>

  <name>Sweden Connect :: SignService :: Demo</name>
  <description>SignService Demo Apps Parent</description>
  <url>https://docs.swedenconnect.se/signservice</url>

  <licenses>
    <license>
      <name>The Apache Software License, Version 2.0</name>
      <url>http://www.apache.org/licenses/LICENSE-2.0.txt</url>
      <distribution>repo</distribution>
    </license>
  </licenses>

  <scm>
    <connection>scm:git:https://github.com/swedenconnect/signservice.git</connection>
    <developerConnection>scm:git:https://github.com/swedenconnect/signservice.git</developerConnection>
    <url>https://github.com/idsec/signservice/tree/master</url>
  </scm>

  <organization>
    <name>Sweden Connect</name>
    <url>https://www.swedenconnect.se</url>
  </organization>

  <developers>
    <developer>
      <name>Martin Lindström</name>
      <email>martin@idsec.se</email>
      <organization>IDsec Solutions AB</organization>
      <organizationUrl>https://www.idsec.se</organizationUrl>
    </developer>

    <developer>
      <name>Stefan Santesson</name>
      <email>stefan@idsec.se</email>
      <organization>IDsec Solutions AB</organization>
      <organizationUrl>https://www.idsec.se</organizationUrl>
    </developer>

    <developer>
      <name>Magnus Hoflin</name>
      <email>magnus.hoflin@digg.se</email>
      <organization>DIGG</organization>
      <organizationUrl>https://www.digg.se</organizationUrl>
    </developer>

    <developer>
      <name>Henric Norlander</name>
      <email>extern.henric.norlander@digg.se</email>
      <organization>DIGG</organization>
      <organizationUrl>https://www.digg.se</organizationUrl>
    </developer>

  </developers>

  <properties>
    <project.build.sourceEncoding>UTF-8</project.build.sourceEncoding>
    <project.reporting.outputEncoding>UTF-8</project.reporting.outputEncoding>
    <java.version>17</java.version>

    <spring.boot.version>3.1.5</spring.boot.version>
    
    <maven.javadoc.skip>true</maven.javadoc.skip>    
  </properties>

  <repositories>
    <repository>
      <id>central</id>
      <name>Maven Central</name>
      <url>https://repo1.maven.org/maven2/</url>
    </repository>
    <repository>
      <id>shibboleth</id>
      <name>Shibboleth Maven Repo</name>
      <url>https://build.shibboleth.net/nexus/content/repositories/releases</url>
    </repository>
  </repositories>

  <dependencyManagement>

    <dependencies>

      <dependency>
        <groupId>se.swedenconnect.signservice</groupId>
        <artifactId>signservice-application-bom</artifactId>
<<<<<<< HEAD
        <version>1.1.0</version>
=======
        <version>1.1.1</version>
>>>>>>> a7414208
        <type>pom</type>
        <scope>import</scope>
      </dependency>

      <dependency>
        <groupId>org.springframework.boot</groupId>
        <artifactId>spring-boot-dependencies</artifactId>
        <version>${spring.boot.version}</version>
        <type>pom</type>
        <scope>import</scope>
      </dependency>

    </dependencies>

  </dependencyManagement>

  <dependencies>

    <dependency>
      <groupId>jakarta.servlet</groupId>
      <artifactId>jakarta.servlet-api</artifactId>
    </dependency>

    <dependency>
      <groupId>org.projectlombok</groupId>
      <artifactId>lombok</artifactId>
    </dependency>

  </dependencies>

  <build>

    <plugins>

      <plugin>
        <groupId>org.apache.maven.plugins</groupId>
        <artifactId>maven-compiler-plugin</artifactId>
        <version>3.11.0</version>
        <configuration>
          <release>${java.version}</release>
        </configuration>
      </plugin>

      <plugin>
        <groupId>org.springframework.boot</groupId>
        <artifactId>spring-boot-maven-plugin</artifactId>
        <version>${spring.boot.version}</version>
        <executions>
          <execution>
            <id>repackage</id>
            <goals>
              <goal>repackage</goal>
            </goals>
          </execution>
          <execution>
            <goals>
              <goal>build-info</goal>
            </goals>
          </execution>
        </executions>
      </plugin>
      
      <plugin>
        <groupId>org.apache.maven.plugins</groupId>
        <artifactId>maven-enforcer-plugin</artifactId>
        <version>3.4.1</version>
        <executions>
          <execution>
            <id>enforce</id>
            <configuration>
              <rules>
                <dependencyConvergence />
              </rules>
            </configuration>
            <goals>
              <goal>enforce</goal>
            </goals>
          </execution>
        </executions>
      </plugin>      

      <!-- Don't deploy the demo apps -->
      <plugin>
        <groupId>org.apache.maven.plugins</groupId>
        <artifactId>maven-deploy-plugin</artifactId>
        <version>3.0.0</version>
        <configuration>
          <skip>true</skip>
        </configuration>
      </plugin>
            
    </plugins>

  </build>
<<<<<<< HEAD
  
  <profiles>
    <profile>
      <id>release</id>
      <build>
        <plugins>
          <plugin>            
            <groupId>org.apache.maven.plugins</groupId>
            <artifactId>maven-deploy-plugin</artifactId>
            <configuration>
              <skip>true</skip>
            </configuration>
          </plugin>
        </plugins>
      </build>
    </profile>
  </profiles>  
=======
>>>>>>> a7414208

  <modules>
    <module>app</module>
    <module>rest</module>
  </modules>

</project><|MERGE_RESOLUTION|>--- conflicted
+++ resolved
@@ -5,11 +5,7 @@
 
   <groupId>se.swedenconnect.signservice.demo</groupId>
   <artifactId>signservice-demo-parent</artifactId>
-<<<<<<< HEAD
-  <version>1.1.0</version>
-=======
   <version>1.1.1</version>
->>>>>>> a7414208
   <packaging>pom</packaging>
 
   <name>Sweden Connect :: SignService :: Demo</name>
@@ -96,11 +92,7 @@
       <dependency>
         <groupId>se.swedenconnect.signservice</groupId>
         <artifactId>signservice-application-bom</artifactId>
-<<<<<<< HEAD
-        <version>1.1.0</version>
-=======
         <version>1.1.1</version>
->>>>>>> a7414208
         <type>pom</type>
         <scope>import</scope>
       </dependency>
@@ -195,26 +187,6 @@
     </plugins>
 
   </build>
-<<<<<<< HEAD
-  
-  <profiles>
-    <profile>
-      <id>release</id>
-      <build>
-        <plugins>
-          <plugin>            
-            <groupId>org.apache.maven.plugins</groupId>
-            <artifactId>maven-deploy-plugin</artifactId>
-            <configuration>
-              <skip>true</skip>
-            </configuration>
-          </plugin>
-        </plugins>
-      </build>
-    </profile>
-  </profiles>  
-=======
->>>>>>> a7414208
 
   <modules>
     <module>app</module>
