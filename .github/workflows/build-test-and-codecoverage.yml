--- conflicted
+++ resolved
@@ -25,14 +25,10 @@
         with:
           paths: >-
             ${{ github.workspace }}/core/target/site/jacoco/jacoco.xml,
-<<<<<<< HEAD
             ${{ github.workspace }}/authn/base/target/site/jacoco/jacoco.xml,
-            ${{ github.workspace }}/protocol/dss-ext11/target/site/jacoco/jacoco.xml
-=======
             ${{ github.workspace }}/protocol/dss-ext11/target/site/jacoco/jacoco.xml,
             ${{ github.workspace }}/audit/base/target/site/jacoco/jacoco.xml,
             ${{ github.workspace }}/audit/actuator/target/site/jacoco/jacoco.xml
->>>>>>> 0ecbaccd
           token: ${{ secrets.GITHUB_TOKEN }}
           min-coverage-overall: 60
           min-coverage-changed-files: 60