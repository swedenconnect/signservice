--- conflicted
+++ resolved
@@ -80,11 +80,7 @@
     <dependency>
       <groupId>se.swedenconnect.signservice</groupId>
       <artifactId>signservice-core</artifactId>
-<<<<<<< HEAD
       <version>1.0.2-SNAPSHOT</version>
-=======
-      <version>1.0.1</version>
->>>>>>> ca840284
     </dependency>
 
     <dependency>
