<project xmlns="http://maven.apache.org/POM/4.0.0" xmlns:xsi="http://www.w3.org/2001/XMLSchema-instance"
  xsi:schemaLocation="http://maven.apache.org/POM/4.0.0 http://maven.apache.org/maven-v4_0_0.xsd">

  <modelVersion>4.0.0</modelVersion>

  <artifactId>signservice-authn-parent</artifactId>
  <packaging>pom</packaging>

  <parent>
    <groupId>se.swedenconnect.signservice</groupId>
    <artifactId>signservice-parent</artifactId>
<<<<<<< HEAD
    <version>1.1.0</version>
=======
    <version>1.1.1</version>
>>>>>>> a7414208
  </parent>

  <name>Sweden Connect :: SignService :: Authentication</name>
  <description>SignService Authentication Parent</description>
  <url>https://docs.swedenconnect.se/signservice</url>

  <licenses>
    <license>
      <name>The Apache Software License, Version 2.0</name>
      <url>http://www.apache.org/licenses/LICENSE-2.0.txt</url>
      <distribution>repo</distribution>
    </license>
  </licenses>

  <scm>
    <connection>scm:git:https://github.com/swedenconnect/signservice.git</connection>
    <developerConnection>scm:git:https://github.com/swedenconnect/signservice.git</developerConnection>
    <url>https://github.com/idsec/signservice/tree/master</url>
  </scm>

  <organization>
    <name>Sweden Connect</name>
    <url>https://www.swedenconnect.se</url>
  </organization>

  <developers>
    <developer>
      <name>Martin Lindström</name>
      <email>martin@idsec.se</email>
      <organization>IDsec Solutions AB</organization>
      <organizationUrl>https://www.idsec.se</organizationUrl>
    </developer>

    <developer>
      <name>Stefan Santesson</name>
      <email>stefan@idsec.se</email>
      <organization>IDsec Solutions AB</organization>
      <organizationUrl>https://www.idsec.se</organizationUrl>
    </developer>

    <developer>
      <name>Magnus Hoflin</name>
      <email>magnus.hoflin@digg.se</email>
      <organization>DIGG</organization>
      <organizationUrl>https://www.digg.se</organizationUrl>
    </developer>

    <developer>
      <name>Henric Norlander</name>
      <email>extern.henric.norlander@digg.se</email>
      <organization>DIGG</organization>
      <organizationUrl>https://www.digg.se</organizationUrl>
    </developer>

  </developers>

  <properties>
  </properties>

  <modules>
    <module>base</module>
    <module>saml</module>
  </modules>

  <dependencies>

    <dependency>
      <groupId>se.swedenconnect.signservice</groupId>
      <artifactId>signservice-core</artifactId>
      <version>${project.version}</version>
    </dependency>

    <dependency>
      <groupId>org.projectlombok</groupId>
      <artifactId>lombok</artifactId>
    </dependency>

  </dependencies>
  
<<<<<<< HEAD
  <profiles>
    <profile>
      <id>release</id>
      <build>
        <plugins>
          <plugin>
            <groupId>org.sonatype.plugins</groupId>
            <artifactId>nexus-staging-maven-plugin</artifactId>
          </plugin>          
        </plugins>
      </build>
    </profile>
  </profiles>  

=======
>>>>>>> a7414208
</project><|MERGE_RESOLUTION|>--- conflicted
+++ resolved
@@ -9,11 +9,7 @@
   <parent>
     <groupId>se.swedenconnect.signservice</groupId>
     <artifactId>signservice-parent</artifactId>
-<<<<<<< HEAD
-    <version>1.1.0</version>
-=======
     <version>1.1.1</version>
->>>>>>> a7414208
   </parent>
 
   <name>Sweden Connect :: SignService :: Authentication</name>
@@ -93,21 +89,4 @@
 
   </dependencies>
   
-<<<<<<< HEAD
-  <profiles>
-    <profile>
-      <id>release</id>
-      <build>
-        <plugins>
-          <plugin>
-            <groupId>org.sonatype.plugins</groupId>
-            <artifactId>nexus-staging-maven-plugin</artifactId>
-          </plugin>          
-        </plugins>
-      </build>
-    </profile>
-  </profiles>  
-
-=======
->>>>>>> a7414208
 </project>